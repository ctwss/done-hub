package relay

import (
	"done-hub/common"
	"done-hub/common/config"
	"done-hub/common/logger"
	"done-hub/common/requester"
	"done-hub/common/utils"
	"done-hub/providers/base"
	"done-hub/providers/claude"
	commonadapter "done-hub/providers/common"
	"done-hub/safty"
	"done-hub/types"
	"encoding/json"
	"errors"
	"fmt"
	"io"
	"net/http"
	"strings"
	"time"

	"github.com/gin-gonic/gin"
)

// AllowChannelType nil表示支持所有渠道类型
// 通过接口检测来确定是否支持 Claude 协议
var AllowChannelType []int = nil

type relayClaudeOnly struct {
	relayBase
	claudeRequest *claude.ClaudeRequest
}

func NewRelayClaudeOnly(c *gin.Context) *relayClaudeOnly {
	// 只有当AllowChannelType不为nil时才设置渠道类型过滤
	if AllowChannelType != nil {
		c.Set("allow_channel_type", AllowChannelType)
	}
	relay := &relayClaudeOnly{
		relayBase: relayBase{
			allowHeartbeat: true,
			c:              c,
		},
	}

	return relay
}

func (r *relayClaudeOnly) setRequest() error {
	r.claudeRequest = &claude.ClaudeRequest{}
	if err := common.UnmarshalBodyReusable(r.c, r.claudeRequest); err != nil {
		return err
	}
	r.setOriginalModel(r.claudeRequest.Model)
	// 设置原始模型到 Context，用于统一请求响应模型功能
	r.c.Set("original_model", r.claudeRequest.Model)

	// 检测背景任务（参考demo逻辑）
	if r.isBackgroundTask() {

		return r.handleBackgroundTaskInSetRequest()
	}

	// 保持原始的流式/非流式状态

	return nil
}

func (r *relayClaudeOnly) getRequest() interface{} {
	return r.claudeRequest
}

func (r *relayClaudeOnly) IsStream() bool {
	return r.claudeRequest.Stream
}

func (r *relayClaudeOnly) getPromptTokens() (int, error) {
	channel := r.provider.GetChannel()
	return CountTokenMessages(r.claudeRequest, channel.PreCost)
}

func (r *relayClaudeOnly) send() (err *types.OpenAIErrorWithStatusCode, done bool) {
	// 首先检查是否直接实现了 Claude 接口
	chatProvider, ok := r.provider.(claude.ClaudeChatInterface)
	if ok {
		// 直接使用Claude接口，适用于所有实现了Claude接口的Provider（包括Gemini、VertexAI、自定义渠道等）
		logger.SysLog(fmt.Sprintf("[Claude Relay] 使用原生 Claude 接口，Provider 类型: %T", r.provider))
		return r.sendWithClaudeInterface(chatProvider)
	}

	// 如果没有直接实现 Claude 接口，检查是否实现了 ChatInterface，使用通用适配器
	if baseChatProvider, ok := r.provider.(base.ChatInterface); ok {
		// 使用通用适配器，适用于所有实现了ChatInterface但未实现Claude接口的Provider
		adapter := commonadapter.NewClaudeAdapter(baseChatProvider)
		chatProvider = adapter
		logger.SysLog(fmt.Sprintf("[Claude Relay] 使用通用适配器为 Provider 类型 %T 提供 Claude 支持", r.provider))
		return r.sendWithClaudeInterface(chatProvider)
	}

	// 如果既没有实现Claude接口也没有实现ChatInterface，则报错
	logger.SysError(fmt.Sprintf("[Claude Relay] Provider 不支持 Claude 接口或 Chat 接口，Provider 类型: %T", r.provider))
	err = common.StringErrorWrapperLocal("channel not implemented", "channel_error", http.StatusServiceUnavailable)
	done = true
	return
}

func (r *relayClaudeOnly) GetError(err *types.OpenAIErrorWithStatusCode) (int, any) {
	newErr := FilterOpenAIErr(r.c, err)

	claudeErr := claude.OpenaiErrToClaudeErr(&newErr)

	return newErr.StatusCode, claudeErr.ClaudeError
}

func (r *relayClaudeOnly) HandleJsonError(err *types.OpenAIErrorWithStatusCode) {
	statusCode, response := r.GetError(err)
	r.c.JSON(statusCode, response)
}

func (r *relayClaudeOnly) HandleStreamError(err *types.OpenAIErrorWithStatusCode) {
	_, response := r.GetError(err)

	str, jsonErr := json.Marshal(response)
	if jsonErr != nil {
		logger.SysError("Failed to marshal error response: " + jsonErr.Error())
		return
	}
	_, writeErr := r.c.Writer.Write([]byte("event: error\ndata: " + string(str) + "\n\n"))
	if writeErr != nil {
		logger.SysError("Failed to write error response: " + writeErr.Error())
	}
	r.c.Writer.Flush()
}

func CountTokenMessages(request *claude.ClaudeRequest, preCostType int) (int, error) {
	if preCostType == config.PreContNotAll {
		return 0, nil
	}

	tokenEncoder := common.GetTokenEncoder(request.Model)

	tokenNum := 0

	tokensPerMessage := 4
	var textMsg strings.Builder

	for _, message := range request.Messages {
		tokenNum += tokensPerMessage
		switch v := message.Content.(type) {
		case string:
			textMsg.WriteString(v)
		case []any:
			for _, m := range v {
				content := m.(map[string]any)
				switch content["type"] {
				case "text":
					textMsg.WriteString(content["text"].(string))
				default:
					// 不算了  就只算他50吧
					tokenNum += 50
				}
			}
		}
	}

	if textMsg.Len() > 0 {
		tokenNum += common.GetTokenNum(tokenEncoder, textMsg.String())
	}

	return tokenNum, nil
}



// convertClaudeToOpenAI 将Claude请求转换为OpenAI格式
func (r *relayClaudeOnly) convertClaudeToOpenAI() (*types.ChatCompletionRequest, *types.OpenAIErrorWithStatusCode) {
	openaiRequest := &types.ChatCompletionRequest{
		Model:       r.claudeRequest.Model,
		Messages:    make([]types.ChatCompletionMessage, 0),
		MaxTokens:   r.claudeRequest.MaxTokens,
		Temperature: r.claudeRequest.Temperature,
		TopP:        r.claudeRequest.TopP,
		Stream:      r.claudeRequest.Stream,
	}

	// 处理 Stop 参数，过滤掉 null 值
	if r.claudeRequest.StopSequences != nil {
		openaiRequest.Stop = r.claudeRequest.StopSequences
	}

	// 处理系统消息
	if r.claudeRequest.System != nil {

		switch sys := r.claudeRequest.System.(type) {
		case string:

			openaiRequest.Messages = append(openaiRequest.Messages, types.ChatCompletionMessage{
				Role:    types.ChatMessageRoleSystem,
				Content: sys,
			})
		case []interface{}:

			// 处理数组形式的系统消息 - 每个文本部分创建单独的系统消息
			for _, item := range sys {
				if itemMap, ok := item.(map[string]interface{}); ok {
					if itemType, exists := itemMap["type"]; exists && itemType == "text" {
						if text, textExists := itemMap["text"]; textExists {
							if textStr, ok := text.(string); ok && textStr != "" {
								openaiRequest.Messages = append(openaiRequest.Messages, types.ChatCompletionMessage{
									Role:    types.ChatMessageRoleSystem,
									Content: textStr,
								})
							}
						}
					}
				}
			}
		}
	}

	// 转换消息

	for _, msg := range r.claudeRequest.Messages {

		openaiMsg := types.ChatCompletionMessage{
			Role: msg.Role,
		}

		// 处理消息内容
		switch content := msg.Content.(type) {
		case string:

			openaiMsg.Content = content
			openaiRequest.Messages = append(openaiRequest.Messages, openaiMsg)
		case []interface{}:
			// 处理复杂内容
			if msg.Role == "user" {
				// 用户消息：先处理 tool_result，再处理 text
				toolParts := make([]map[string]interface{}, 0)
				textParts := make([]map[string]interface{}, 0)

				for _, part := range content {
					if partMap, ok := part.(map[string]interface{}); ok {
						partType, _ := partMap["type"].(string)

						switch partType {
						case "tool_result":
							if _, exists := partMap["tool_use_id"].(string); exists {
								toolParts = append(toolParts, partMap)
							}
						case "text":
							if _, exists := partMap["text"].(string); exists {
								textParts = append(textParts, partMap)
							}
						}
					}
				}

				// 处理 tool_result 部分
				for _, tool := range toolParts {
					toolContent := ""
					if resultContent, exists := tool["content"]; exists {
						if contentStr, ok := resultContent.(string); ok {
							toolContent = contentStr
						} else {
							contentBytes, _ := json.Marshal(resultContent)
							toolContent = string(contentBytes)
						}
					}

					toolCallID := ""
					if id, ok := tool["tool_use_id"].(string); ok {
						toolCallID = id
					}

					toolResultMsg := types.ChatCompletionMessage{
						Role:       types.ChatMessageRoleTool,
						Content:    toolContent,
						ToolCallID: toolCallID,
					}
					openaiRequest.Messages = append(openaiRequest.Messages, toolResultMsg)
				}

				// 处理 text 部分 - 用户消息的 textParts 直接作为 content
				if len(textParts) > 0 {
					contentParts := make([]types.ChatMessagePart, 0)
					for _, textPart := range textParts {
						contentParts = append(contentParts, types.ChatMessagePart{
							Type: "text",
							Text: textPart["text"].(string),
						})
					}

					userMsg := types.ChatCompletionMessage{
						Role:    types.ChatMessageRoleUser,
						Content: contentParts,
					}
					openaiRequest.Messages = append(openaiRequest.Messages, userMsg)
				}

			} else if msg.Role == "assistant" {
				// 助手消息：分别处理 text 和 tool_use
				textParts := make([]map[string]interface{}, 0)
				toolCallParts := make([]map[string]interface{}, 0)

				for _, part := range content {
					if partMap, ok := part.(map[string]interface{}); ok {
						partType, _ := partMap["type"].(string)

						switch partType {
						case "text":
							if _, exists := partMap["text"].(string); exists {
								textParts = append(textParts, partMap)
							}
						case "tool_use":
							if _, exists := partMap["id"].(string); exists {
								toolCallParts = append(toolCallParts, partMap)
							}
						}
					}
				}

				// 处理 text 部分 - 每个文本部分创建单独的助手消息

				for _, textPart := range textParts {

					assistantMsg := types.ChatCompletionMessage{
						Role:    types.ChatMessageRoleAssistant,
						Content: textPart["text"].(string),
					}
					openaiRequest.Messages = append(openaiRequest.Messages, assistantMsg)
				}

				// 处理 tool_use 部分 - 创建单独的助手消息，content 为 null
				if len(toolCallParts) > 0 {
					toolCalls := make([]*types.ChatCompletionToolCalls, 0)
					for _, toolPart := range toolCallParts {
						// 安全地获取工具调用信息
						var toolId, toolName string
						var input interface{}

						if id, exists := toolPart["id"]; exists && id != nil {
							if idStr, ok := id.(string); ok && idStr != "" {
								toolId = idStr
							}
						}
						if toolId == "" {
							toolId = fmt.Sprintf("call_%d", time.Now().UnixNano())
						}

						if name, exists := toolPart["name"]; exists && name != nil {
							if nameStr, ok := name.(string); ok && nameStr != "" {
								toolName = nameStr
							}
						}
						if toolName == "" {
							logger.SysLog(fmt.Sprintf("[Claude Convert] 跳过工具调用，name 为空: %+v", toolPart))
							continue // 跳过没有名称的工具调用
						}

						if inputData, exists := toolPart["input"]; exists {
							input = inputData
						} else {
							input = map[string]interface{}{}
						}

						inputBytes, _ := json.Marshal(input)

						toolCall := &types.ChatCompletionToolCalls{
							Id:   toolId,
							Type: types.ChatMessageRoleFunction,
							Function: &types.ChatCompletionToolCallsFunction{
								Name:      toolName,
								Arguments: string(inputBytes),
							},
						}
						toolCalls = append(toolCalls, toolCall)
					}

					assistantMsg := types.ChatCompletionMessage{
						Role:      types.ChatMessageRoleAssistant,
						Content:   nil,
						ToolCalls: toolCalls,
					}
					openaiRequest.Messages = append(openaiRequest.Messages, assistantMsg)
				}
			}
			continue // 跳过默认的 append
		default:
			openaiRequest.Messages = append(openaiRequest.Messages, openaiMsg)
		}
	}

	// 处理工具定义
	if len(r.claudeRequest.Tools) > 0 {
		tools := make([]*types.ChatCompletionTool, 0)
		// 转换为 OpenAI 格式

		for _, tool := range r.claudeRequest.Tools {
			// input_schema → parameters
			openaiTool := &types.ChatCompletionTool{
				Type: "function",
				Function: types.ChatCompletionFunction{
					Name:        tool.Name,
					Description: tool.Description,
					Parameters:  tool.InputSchema, // Claude的input_schema → OpenAI的parameters
				},
			}
			tools = append(tools, openaiTool)
		}
		openaiRequest.Tools = tools

		// 处理工具选择
		if r.claudeRequest.ToolChoice != nil {
			openaiRequest.ToolChoice = r.claudeRequest.ToolChoice
		}
	}

	// 打印转换后的 OpenAI 请求内容

	return openaiRequest, nil
}

// convertOpenAIResponseToClaude 将OpenAI响应转换为Claude格式
func (r *relayClaudeOnly) convertOpenAIResponseToClaude(openaiResponse *types.ChatCompletionResponse) *claude.ClaudeResponse {
	if openaiResponse == nil || len(openaiResponse.Choices) == 0 {
		return &claude.ClaudeResponse{
			Id:      "msg_" + openaiResponse.ID,
			Type:    "message",
			Role:    "assistant",
			Content: []claude.ResContent{},
			Model:   openaiResponse.Model,
		}
	}

	choice := openaiResponse.Choices[0]
	content := make([]claude.ResContent, 0)

	// 处理文本内容
	// 检查是否达到 max_tokens 限制
	if choice.FinishReason == "length" && (choice.Message.Content == nil || choice.Message.Content == "") {
		// 当达到 max_tokens 限制且内容为空时，添加一个默认消息
		content = append(content, claude.ResContent{
			Type: "text",
			Text: "[Response truncated due to token limit]",
		})
	} else {
		// 正常处理内容
		switch contentValue := choice.Message.Content.(type) {
		case string:
			if contentValue != "" {
				content = append(content, claude.ResContent{
					Type: "text",
					Text: contentValue,
				})
			}
		case []interface{}:
			// 处理复杂内容格式
			for _, part := range contentValue {
				if partMap, ok := part.(map[string]interface{}); ok {
					if partType, exists := partMap["type"].(string); exists && partType == "text" {
						if text, textExists := partMap["text"].(string); textExists && text != "" {
							content = append(content, claude.ResContent{
								Type: "text",
								Text: text,
							})
						}
					}
				}
			}
		case nil:
			// 内容为空，不添加任何内容
		default:
			// 尝试转换为字符串
			if str := fmt.Sprintf("%v", contentValue); str != "" && str != "<nil>" {
				content = append(content, claude.ResContent{
					Type: "text",
					Text: str,
				})
			}
		}
	}

	// 处理工具调用
	var toolCallTokens int
	if len(choice.Message.ToolCalls) > 0 {
		for _, toolCall := range choice.Message.ToolCalls {
			var input interface{}
			if toolCall.Function.Arguments != "" {
				if err := json.Unmarshal([]byte(toolCall.Function.Arguments), &input); err != nil {
					logger.SysError("Failed to unmarshal tool arguments: " + err.Error())
					input = map[string]interface{}{}
				}
			} else {
				input = map[string]interface{}{}
			}

			content = append(content, claude.ResContent{
				Type:  "tool_use",
				Id:    toolCall.Id,
				Name:  toolCall.Function.Name,
				Input: input,
			})

			// 计算工具调用的 tokens
			toolCallText := fmt.Sprintf("tool_use:%s:%s", toolCall.Function.Name, toolCall.Function.Arguments)
			toolCallTokens += common.CountTokenText(toolCallText, openaiResponse.Model)
		}
	}

	// 转换停止原因
	stopReason := ""
	switch choice.FinishReason {
	case "stop":
		stopReason = "end_turn"
	case "length":
		stopReason = "max_tokens"
	case "tool_calls":
		stopReason = "tool_use"
	case "content_filter":
		stopReason = "stop_sequence"
	default:
		stopReason = "end_turn"
	}

	claudeResponse := &claude.ClaudeResponse{
		Id:           "msg_" + openaiResponse.ID,
		Type:         "message",
		Role:         "assistant",
		Content:      content,
		Model:        openaiResponse.Model,
		StopReason:   stopReason,
		StopSequence: "", // 添加缺失的字段
	}

	// 处理使用量信息
	if openaiResponse.Usage != nil {
		// 计算最终的输出 tokens
		finalOutputTokens := openaiResponse.Usage.CompletionTokens

		if finalOutputTokens == 0 {
			// 如果 OpenAI 返回的 completion_tokens 为 0，计算工具调用和文本内容的 tokens
			finalOutputTokens = toolCallTokens

			// 累加文本内容的 tokens
			if len(content) > 0 {
				var textContent strings.Builder
				for _, c := range content {
					if c.Type == "text" && c.Text != "" {
						textContent.WriteString(c.Text)
					}
				}
				if textContent.Len() > 0 {
					textTokens := common.CountTokenText(textContent.String(), openaiResponse.Model)
					finalOutputTokens += textTokens
				}
			}
		}

		claudeResponse.Usage = claude.Usage{
			InputTokens:  openaiResponse.Usage.PromptTokens,
			OutputTokens: finalOutputTokens,
		}

	}

	return claudeResponse
}

// isBackgroundTask 检测是否为背景任务（如话题分析）
// convertOpenAIStreamToClaude 将OpenAI流式响应转换为Claude格式
func (r *relayClaudeOnly) convertOpenAIStreamToClaude(stream requester.StreamReaderInterface[string]) int64 {

	r.c.Header("Content-Type", "text/event-stream")
	r.c.Header("Cache-Control", "no-cache")
	r.c.Header("Connection", "keep-alive")

	flusher, ok := r.c.Writer.(http.Flusher)
	if !ok {
		logger.SysError("Streaming unsupported")
		return 0
	}

	messageId := fmt.Sprintf("msg_%d", utils.GetTimestamp())
	model := r.modelName
	hasStarted := false
	hasTextContentStarted := false
	hasFinished := false
	contentChunks := 0
	toolCallChunks := 0
	isClosed := false
	isThinkingStarted := false
	contentIndex := 0
	processedInThisChunk := make(map[int]bool)

	// 保存最后的 usage 信息，用于 EOF 时补发
	var lastUsage map[string]interface{}

	// 累积工具调用的 token 数（用于当上游不提供 usage 时的计算）
	toolCallStatesForTokens := make(map[int]map[string]string) // 用于记录工具调用状态以便最后计算 tokens

	// 安全关闭函数，确保流正确结束
	safeClose := func() {
		if !isClosed {
			isClosed = true
			// 清理工具调用状态
			toolCallStates = make(map[int]map[string]interface{})
			toolCallToContentIndex = make(map[int]int)
		}
	}

	// 确保在函数结束时关闭流
	defer safeClose()

	var firstResponseTime int64
	isFirst := true

	dataChan, errChan := stream.Recv()

streamLoop:
	for {
		select {
		case rawLine := <-dataChan:
			if isClosed {
				break streamLoop
			}

			if isFirst {
				firstResponseTime = utils.GetTimestamp()
				isFirst = false
			}

			if !hasStarted && !isClosed && !hasFinished {
				hasStarted = true
				// 发送message_start事件（格式与demo完全一致）
				// 直接构造JSON字符串以确保字段顺序正确
				messageStartJSON := fmt.Sprintf(`{"type":"message_start","message":{"id":"%s","type":"message","role":"assistant","content":[],"model":"%s","stop_reason":null,"stop_sequence":null,"usage":{"input_tokens":1,"output_tokens":1}}}`, messageId, model)
				r.writeSSEEventRaw("message_start", messageStartJSON, &isClosed)
			}

			// 处理不同格式的流式数据
			var data string
			if strings.HasPrefix(rawLine, "data: ") {
				// SSE 格式: data: {...}
				data = strings.TrimPrefix(rawLine, "data: ")
				if data == "[DONE]" {
					break streamLoop
				}
			} else if strings.TrimSpace(rawLine) != "" && (strings.HasPrefix(rawLine, "{") || strings.HasPrefix(rawLine, ": OPENROUTER PROCESSING")) {
				// 直接 JSON 格式或处理标记
				if strings.HasPrefix(rawLine, ": OPENROUTER PROCESSING") {
					continue
				}
				data = rawLine
			} else {
				continue
			}

			var openaiChunk map[string]interface{}
			if err := json.Unmarshal([]byte(data), &openaiChunk); err != nil {
				continue
			}

			// 重置每个chunk的处理状态
			processedInThisChunk = make(map[int]bool)

			// 保存 usage 信息
			if usage, usageExists := openaiChunk["usage"].(map[string]interface{}); usageExists {
				lastUsage = usage
			}

			// 处理choices
			if choices, exists := openaiChunk["choices"].([]interface{}); exists && len(choices) > 0 {
				choice := choices[0].(map[string]interface{})

				// 处理delta内容
				if delta, exists := choice["delta"].(map[string]interface{}); exists {

					// 处理thinking内容
					if thinking, thinkingExists := delta["thinking"]; thinkingExists && !isClosed && !hasFinished {
						if thinkingMap, ok := thinking.(map[string]interface{}); ok {
							if !isThinkingStarted {
								contentBlockStart := map[string]interface{}{
									"type":  "content_block_start",
									"index": contentIndex,
									"content_block": map[string]interface{}{
										"type":     "thinking",
										"thinking": "",
									},
								}
								r.writeSSEEvent("content_block_start", contentBlockStart, &isClosed)
								flusher.Flush()
								isThinkingStarted = true
							}

							if signature, sigExists := thinkingMap["signature"]; sigExists {
								thinkingSignature := map[string]interface{}{
									"type":  "content_block_delta",
									"index": contentIndex,
									"delta": map[string]interface{}{
										"type":      "signature_delta",
										"signature": signature,
									},
								}
								r.writeSSEEvent("content_block_delta", thinkingSignature, &isClosed)
								flusher.Flush()

								contentBlockStop := map[string]interface{}{
									"type":  "content_block_stop",
									"index": contentIndex,
								}
								r.writeSSEEvent("content_block_stop", contentBlockStop, &isClosed)
								flusher.Flush()
								contentIndex++
							} else if content, contentExists := thinkingMap["content"]; contentExists {
								thinkingChunk := map[string]interface{}{
									"type":  "content_block_delta",
									"index": contentIndex,
									"delta": map[string]interface{}{
										"type":     "thinking_delta",
										"thinking": content,
									},
								}
								r.writeSSEEvent("content_block_delta", thinkingChunk, &isClosed)
								flusher.Flush()
							}
						}
					}
					// 处理文本内容
					if contentValue, contentExists := delta["content"]; contentExists && contentValue != nil && !isClosed && !hasFinished {
						if content, ok := contentValue.(string); ok {

							// 只有当内容不为空时才处理
							if content != "" {
								contentChunks++

								// 累积文本内容到 TextBuilder 用于 token 计算
								r.provider.GetUsage().TextBuilder.WriteString(content)

								if !hasTextContentStarted && !hasFinished {
									// 发送content_block_start事件（格式与demo一致）
									contentBlockStartJSON := fmt.Sprintf(`{"type":"content_block_start","index":%d,"content_block":{"type":"text","text":""}}`, contentIndex)
									r.writeSSEEventRaw("content_block_start", contentBlockStartJSON, &isClosed)
									hasTextContentStarted = true
								}

								// 发送content_block_delta事件（格式与demo一致）
								contentBytes, _ := json.Marshal(content)
								contentBlockDeltaJSON := fmt.Sprintf(`{"type":"content_block_delta","index":%d,"delta":{"type":"text_delta","text":%s}}`, contentIndex, string(contentBytes))
								r.writeSSEEventRaw("content_block_delta", contentBlockDeltaJSON, &isClosed)
							}
						}
					}

					// 处理工具调用
					if toolCalls, toolExists := delta["tool_calls"].([]interface{}); toolExists && !isClosed && !hasFinished {
						toolCallChunks++
						for _, toolCall := range toolCalls {
							if toolCallMap, ok := toolCall.(map[string]interface{}); ok {
								r.processToolCallDelta(toolCallMap, &contentIndex, flusher, processedInThisChunk, hasTextContentStarted, &isClosed, &hasFinished)

								// 累积工具调用信息（在流结束时统一计算 tokens）
								if function, funcExists := toolCallMap["function"].(map[string]interface{}); funcExists {
									toolCallIndex := 0 // 需要从 toolCallMap 中获取 index
									if idx, idxExists := toolCallMap["index"]; idxExists {
										if idxFloat, ok := idx.(float64); ok {
											toolCallIndex = int(idxFloat)
										} else if idxInt, ok := idx.(int); ok {
											toolCallIndex = idxInt
										}
									}

									// 确保索引不为负数
									if toolCallIndex < 0 {
										toolCallIndex = 0
									}

									if toolCallStatesForTokens[toolCallIndex] == nil {
										toolCallStatesForTokens[toolCallIndex] = map[string]string{
											"name":      "",
											"arguments": "",
										}
									}

									if name, nameExists := function["name"].(string); nameExists {
										toolCallStatesForTokens[toolCallIndex]["name"] = name
									}
									if args, argsExists := function["arguments"].(string); argsExists {
										toolCallStatesForTokens[toolCallIndex]["arguments"] += args
									}
								}
							}
						}
					}
				}

				// 处理finish_reason
				if finishReason, exists := choice["finish_reason"].(string); exists && finishReason != "" && !isClosed && !hasFinished {

					hasFinished = true

					// 检查是否有内容（用于调试，但不记录日志）
					if contentChunks == 0 && toolCallChunks == 0 {
						// 无内容的流响应，但这可能是正常情况（如背景任务）
					}

					// 发送content_block_stop事件 - 复刻JavaScript逻辑（格式与demo一致）
					if (hasTextContentStarted || toolCallChunks > 0) && !isClosed {
						contentBlockStopJSON := fmt.Sprintf(`{"type":"content_block_stop","index":%d}`, contentIndex)
						r.writeSSEEventRaw("content_block_stop", contentBlockStopJSON, &isClosed)
					}

					// 转换停止原因
					claudeStopReason := "end_turn"
					switch finishReason {
					case "stop":
						claudeStopReason = "end_turn"
					case "length":
						claudeStopReason = "max_tokens"
					case "tool_calls":
						claudeStopReason = "tool_use"
					case "content_filter":
						claudeStopReason = "stop_sequence"
					}

					// 发送message_delta事件（格式与demo一致，必须包含usage字段）
					var messageDeltaJSON string
					if usage, usageExists := openaiChunk["usage"].(map[string]interface{}); usageExists {
						// 安全地获取token数量，防止类型断言失败
						inputTokens := 0
						outputTokens := 0
						if promptTokens, ok := usage["prompt_tokens"]; ok {
							if tokens, ok := promptTokens.(float64); ok {
								inputTokens = int(tokens)
							}
						}
						if completionTokens, ok := usage["completion_tokens"]; ok {
							if tokens, ok := completionTokens.(float64); ok {
								outputTokens = int(tokens)
							}
						}
						messageDeltaJSON = fmt.Sprintf(`{"type":"message_delta","delta":{"stop_reason":"%s","stop_sequence":null},"usage":{"input_tokens":%d,"output_tokens":%d}}`, claudeStopReason, inputTokens, outputTokens)
					} else {
						// 如果没有usage信息，计算工具调用和文本内容的 tokens
						currentUsage := r.provider.GetUsage()

						// 计算工具调用 tokens（在流结束时统一计算）
						estimatedOutputTokens := 0
						for _, toolCallState := range toolCallStatesForTokens {
							if name, nameExists := toolCallState["name"]; nameExists {
								args := toolCallState["arguments"]
								if name != "" {
									toolCallText := fmt.Sprintf("tool_use:%s:%s", name, args)
									tokens := common.CountTokenText(toolCallText, r.modelName)
									estimatedOutputTokens += tokens
								}
							}
						}

						// 累加文本内容的 tokens
						if currentUsage.TextBuilder.Len() > 0 {
							textTokens := common.CountTokenText(currentUsage.TextBuilder.String(), r.modelName)
							estimatedOutputTokens += textTokens
						}

						// 更新 Provider 的 Usage
						currentUsage.CompletionTokens = estimatedOutputTokens
						currentUsage.TotalTokens = currentUsage.PromptTokens + estimatedOutputTokens

						messageDeltaJSON = fmt.Sprintf(`{"type":"message_delta","delta":{"stop_reason":"%s","stop_sequence":null},"usage":{"input_tokens":%d,"output_tokens":%d}}`, claudeStopReason, currentUsage.PromptTokens, estimatedOutputTokens)
					}

					if !isClosed {
						r.writeSSEEventRaw("message_delta", messageDeltaJSON, &isClosed)
					}

					// 发送message_stop事件（格式与demo一致）
					if !isClosed {
						messageStopJSON := `{"type":"message_stop"}`
						r.writeSSEEventRaw("message_stop", messageStopJSON, &isClosed)
					}

					// 确保流正确结束
					safeClose()
					break streamLoop
				}
			}
		case err := <-errChan:
			if err != nil {
				if err.Error() == "EOF" {
					// 正常结束 - 确保发送完整的结束序列
					if !hasFinished && !isClosed {
						// 如果还没有发送结束事件，补发
						if hasTextContentStarted || toolCallChunks > 0 {
							contentBlockStopJSON := fmt.Sprintf(`{"type":"content_block_stop","index":%d}`, contentIndex)
							r.writeSSEEventRaw("content_block_stop", contentBlockStopJSON, &isClosed)
						}

						// 使用保存的 usage 信息，如果没有则使用默认值
						var messageDeltaJSON string
						if lastUsage != nil {
							inputTokens := 0
							outputTokens := 0
							if promptTokens, ok := lastUsage["prompt_tokens"]; ok {
								if tokens, ok := promptTokens.(float64); ok {
									inputTokens = int(tokens)
								}
							}
							if completionTokens, ok := lastUsage["completion_tokens"]; ok {
								if tokens, ok := completionTokens.(float64); ok {
									outputTokens = int(tokens)
								}
							}
							messageDeltaJSON = fmt.Sprintf(`{"type":"message_delta","delta":{"stop_reason":"end_turn","stop_sequence":null},"usage":{"input_tokens":%d,"output_tokens":%d}}`, inputTokens, outputTokens)
						} else {
							currentUsage := r.provider.GetUsage()

							// 计算工具调用 tokens（在流结束时统一计算）
							estimatedOutputTokens := 0
							for _, toolCallState := range toolCallStatesForTokens {
								if name, nameExists := toolCallState["name"]; nameExists {
									args := toolCallState["arguments"]
									if name != "" {
										toolCallText := fmt.Sprintf("tool_use:%s:%s", name, args)
										estimatedOutputTokens += common.CountTokenText(toolCallText, r.modelName)
									}
								}
							}

							// 累加文本内容的 tokens
							if currentUsage.TextBuilder.Len() > 0 {
								textTokens := common.CountTokenText(currentUsage.TextBuilder.String(), r.modelName)
								estimatedOutputTokens += textTokens
							}

							// 更新 Provider 的 Usage
							currentUsage.CompletionTokens = estimatedOutputTokens
							currentUsage.TotalTokens = currentUsage.PromptTokens + estimatedOutputTokens

							messageDeltaJSON = fmt.Sprintf(`{"type":"message_delta","delta":{"stop_reason":"end_turn","stop_sequence":null},"usage":{"input_tokens":%d,"output_tokens":%d}}`, currentUsage.PromptTokens, estimatedOutputTokens)
						}
						r.writeSSEEventRaw("message_delta", messageDeltaJSON, &isClosed)

						messageStopJSON := `{"type":"message_stop"}`
						r.writeSSEEventRaw("message_stop", messageStopJSON, &isClosed)
					}

					safeClose()
					break streamLoop
				}
				logger.SysError("Stream read error: " + err.Error())
				safeClose()
			}
			break streamLoop
		}
	}

	return firstResponseTime
}

// 工具调用状态管理
var (
	toolCallStates         = make(map[int]map[string]interface{}) // toolCallIndex -> toolCallInfo
	toolCallToContentIndex = make(map[int]int)                    // toolCallIndex -> contentBlockIndex
)

// processToolCallDelta 处理工具调用的增量数据
func (r *relayClaudeOnly) processToolCallDelta(toolCall map[string]interface{}, contentIndex *int, flusher http.Flusher, processedInThisChunk map[int]bool, hasTextContentStarted bool, isClosed *bool, hasFinished *bool) {
	// 获取工具调用索引
	toolCallIndex := 0
	if index, exists := toolCall["index"].(float64); exists {
		toolCallIndex = int(index)
	}

	// 防止重复处理
	if processedInThisChunk[toolCallIndex] {
		return
	}
	processedInThisChunk[toolCallIndex] = true

	if function, exists := toolCall["function"].(map[string]interface{}); exists {
		// 检查是否是未知索引（新的工具调用）
		isUnknownIndex := false
		if _, exists := toolCallToContentIndex[toolCallIndex]; !exists {
			isUnknownIndex = true
		}

		if isUnknownIndex {
			// 计算新的内容块索引
			newContentBlockIndex := len(toolCallToContentIndex)
			if hasTextContentStarted {
				newContentBlockIndex = len(toolCallToContentIndex) + 1
			}

			// 如果不是第一个内容块，先发送前一个的 stop 事件
			if newContentBlockIndex != 0 {
				contentBlockStop := map[string]interface{}{
					"type":  "content_block_stop",
					"index": *contentIndex,
				}
				r.writeSSEEvent("content_block_stop", contentBlockStop, isClosed)
				flusher.Flush()
				*contentIndex++
			}

			// 设置索引映射
			toolCallToContentIndex[toolCallIndex] = newContentBlockIndex

			// 生成工具调用ID和名称 - 支持临时ID
			toolCallId := ""
			toolCallName := ""

			if id, idExists := toolCall["id"].(string); idExists && id != "" {
				toolCallId = id
			} else {
				toolCallId = fmt.Sprintf("call_%d_%d", utils.GetTimestamp(), toolCallIndex)
			}

			if name, nameExists := function["name"].(string); nameExists && name != "" {
				toolCallName = name
			} else {
				toolCallName = fmt.Sprintf("tool_%d", toolCallIndex)
			}

			// 发送 content_block_start 事件
			contentBlockStart := map[string]interface{}{
				"type":  "content_block_start",
				"index": *contentIndex,
				"content_block": map[string]interface{}{
					"type":  "tool_use",
					"id":    toolCallId,
					"name":  toolCallName,
					"input": map[string]interface{}{},
				},
			}
			r.writeSSEEvent("content_block_start", contentBlockStart, isClosed)
			flusher.Flush()

			// 保存工具调用状态
			toolCallStates[toolCallIndex] = map[string]interface{}{
				"id":                toolCallId,
				"name":              toolCallName,
				"arguments":         "",
				"contentBlockIndex": newContentBlockIndex,
			}
		} else if toolCall["id"] != nil && function["name"] != nil {
			// 处理ID更新
			if existingToolCall, exists := toolCallStates[toolCallIndex]; exists {
				existingId := existingToolCall["id"].(string)
				existingName := existingToolCall["name"].(string)

				// 检查是否是临时ID
				wasTemporary := strings.HasPrefix(existingId, "call_") && strings.HasPrefix(existingName, "tool_")

				if wasTemporary {
					if newId, ok := toolCall["id"].(string); ok && newId != "" {
						existingToolCall["id"] = newId
					}
					if newName, ok := function["name"].(string); ok && newName != "" {
						existingToolCall["name"] = newName
					}
				}
			}
		}

		// 处理参数增量
		if arguments, argsExists := function["arguments"].(string); argsExists && arguments != "" && !*isClosed && !*hasFinished {
			_, exists := toolCallToContentIndex[toolCallIndex]
			if !exists {
				return
			}

			// 更新累积的参数
			if currentToolCall, exists := toolCallStates[toolCallIndex]; exists {
				currentArgs := currentToolCall["arguments"].(string)
				currentToolCall["arguments"] = currentArgs + arguments

				// JSON 验证
				trimmedArgs := strings.TrimSpace(currentToolCall["arguments"].(string))
				if strings.HasPrefix(trimmedArgs, "{") && strings.HasSuffix(trimmedArgs, "}") {
					var parsedParams interface{}
					if err := json.Unmarshal([]byte(trimmedArgs), &parsedParams); err != nil {
						logger.SysError("Failed to validate tool arguments JSON: " + err.Error())
					}
				}
			}

			// 发送 input_json_delta 事件
			contentBlockDelta := map[string]interface{}{
				"type":  "content_block_delta",
				"index": *contentIndex,
				"delta": map[string]interface{}{
					"type":         "input_json_delta",
					"partial_json": arguments,
				},
			}
			r.writeSSEEvent("content_block_delta", contentBlockDelta, isClosed)
			flusher.Flush()
		}
	}
}

// writeSSEEvent 写入SSE事件 - 添加安全错误处理和连接状态检测（仅用于自定义渠道）
func (r *relayClaudeOnly) writeSSEEvent(eventType string, data interface{}, isClosed *bool) {
	if *isClosed {
		return
	}

	defer func() {
		if r := recover(); r != nil {
			*isClosed = true
		}
	}()

	// 检查客户端连接状态
	select {
	case <-r.c.Request.Context().Done():
		// 客户端已断开连接
		*isClosed = true
		return
	default:
		// 连接正常，继续处理
	}

	jsonData, err := json.Marshal(data)
	if err != nil {
		*isClosed = true
		return
	}

	_, err = fmt.Fprintf(r.c.Writer, "event: %s\ndata: %s\n\n", eventType, string(jsonData))
	if err != nil {
		// 检测常见的连接关闭错误
		if strings.Contains(err.Error(), "broken pipe") ||
			strings.Contains(err.Error(), "connection reset") ||
			strings.Contains(err.Error(), "write: connection reset by peer") ||
			strings.Contains(err.Error(), "client disconnected") {
			*isClosed = true
		}
		return
	}

	// 立即flush数据，确保客户端能及时收到
	if flusher, ok := r.c.Writer.(http.Flusher); ok {
		flusher.Flush()
	}
}

// writeSSEEventRaw 直接发送原始JSON字符串，确保字段顺序正确（仅用于自定义渠道）
func (r *relayClaudeOnly) writeSSEEventRaw(eventType, jsonData string, isClosed *bool) {
	if *isClosed {
		return
	}

	defer func() {
		if r := recover(); r != nil {
			*isClosed = true
		}
	}()

	// 检查客户端连接状态
	select {
	case <-r.c.Request.Context().Done():
		// 客户端已断开连接
		*isClosed = true
		return
	default:
		// 连接正常，继续处理
	}

	_, err := fmt.Fprintf(r.c.Writer, "event: %s\ndata: %s\n\n", eventType, jsonData)
	if err != nil {
		// 检测常见的连接关闭错误
		if strings.Contains(err.Error(), "broken pipe") ||
			strings.Contains(err.Error(), "connection reset") ||
			strings.Contains(err.Error(), "write: connection reset by peer") ||
			strings.Contains(err.Error(), "client disconnected") {
			*isClosed = true
		}
		return
	}

	// 立即flush数据，确保客户端能及时收到
	if flusher, ok := r.c.Writer.(http.Flusher); ok {
		flusher.Flush()
	}
}

// handleBackgroundTaskInSetRequest 在setRequest阶段处理背景任务

// isBackgroundTask 检测是否为背景任务（如话题分析）
func (r *relayClaudeOnly) isBackgroundTask() bool {
	if r.claudeRequest.System == nil {
		return false
	}

	var systemTexts []string

	switch sys := r.claudeRequest.System.(type) {
	case string:
		systemTexts = append(systemTexts, sys)
	case []interface{}:
		for _, item := range sys {
			if itemMap, ok := item.(map[string]interface{}); ok {
				if itemType, exists := itemMap["type"]; exists && itemType == "text" {
					if text, textExists := itemMap["text"]; textExists {
						if textStr, ok := text.(string); ok {
							systemTexts = append(systemTexts, textStr)
						}
					}
				}
			}
		}
	}

	// 检查系统消息是否包含背景任务标识
	for _, text := range systemTexts {
		if strings.Contains(text, "Summarize this coding conversation") ||
			strings.Contains(text, "write a 5-10 word title") ||
			strings.Contains(text, "Analyze if this message indicates a new conversation topic") {
			return true
		}
	}

	return false
}

// handleBackgroundTaskInSetRequest 在setRequest阶段处理背景任务
func (r *relayClaudeOnly) handleBackgroundTaskInSetRequest() error {

	if r.claudeRequest.Stream {
		// 流式响应：立即结束连接
		r.c.Header("Content-Type", "text/event-stream")
		r.c.Header("Cache-Control", "no-cache")
		r.c.Header("Connection", "keep-alive")

		// 发送最简单的完成事件并立即结束
		messageId := fmt.Sprintf("msg_bg_%d", utils.GetTimestamp())
		if _, err := r.c.Writer.Write([]byte(`data: {"type":"message_start","message":{"id":"` + messageId + `","type":"message","role":"assistant","content":[],"model":"` + r.modelName + `","stop_reason":"end_turn","stop_sequence":null,"usage":{"input_tokens":0,"output_tokens":0}}}` + "\n\n")); err != nil {
			logger.SysError("Failed to write message_start: " + err.Error())
		}
		if _, err := r.c.Writer.Write([]byte(`data: {"type":"message_stop"}` + "\n\n")); err != nil {
			logger.SysError("Failed to write message_stop: " + err.Error())
		}

		if flusher, ok := r.c.Writer.(http.Flusher); ok {
			flusher.Flush()
		}
	} else {
		// 非流式响应：立即返回空的Claude响应
		r.c.Header("Content-Type", "application/json")
		emptyResponse := &claude.ClaudeResponse{
			Id:         fmt.Sprintf("msg_bg_%d", utils.GetTimestamp()),
			Type:       "message",
			Role:       "assistant",
			Content:    []claude.ResContent{},
			Model:      r.modelName,
			StopReason: "end_turn",
			Usage: claude.Usage{
				InputTokens:  0,
				OutputTokens: 0,
			},
		}

		r.c.JSON(http.StatusOK, emptyResponse)
	}

	// 返回一个特殊错误，表示这是背景任务，已经处理完成
	return errors.New("background_task_handled")
}

// writeStreamResponse 直接写入流式响应
func (r *relayClaudeOnly) writeStreamResponse(response *http.Response) {
	// 设置响应头
	for k, v := range response.Header {
		for _, val := range v {
			r.c.Header(k, val)
		}
	}

	// 直接复制响应体
	defer response.Body.Close()
	if _, err := io.Copy(r.c.Writer, response.Body); err != nil {
		logger.SysError("Failed to copy response body: " + err.Error())
	}
}


// sendWithClaudeInterface 使用Claude接口处理请求
// 适用于所有实现了claude.ClaudeChatInterface的Provider（如Gemini、VertexAI等）
func (r *relayClaudeOnly) sendWithClaudeInterface(chatProvider claude.ClaudeChatInterface) (err *types.OpenAIErrorWithStatusCode, done bool) {
	r.claudeRequest.Model = r.modelName

	// 内容审查
	if config.EnableSafe {
		for _, message := range r.claudeRequest.Messages {
			if message.Content != nil {
				CheckResult, _ := safty.CheckContent(message.Content)
				if !CheckResult.IsSafe {
					err = common.StringErrorWrapperLocal(CheckResult.Reason, CheckResult.Code, http.StatusBadRequest)
					done = true
					return
				}
			}
		}
	}

	if r.claudeRequest.Stream {
		var response requester.StreamReaderInterface[string]
		response, err = chatProvider.CreateClaudeChatStream(r.claudeRequest)
		if err != nil {
			return
		}

		if r.heartbeat != nil {
			r.heartbeat.Stop()
		}

		doneStr := func() string {
			return ""
		}
		firstResponseTime := responseGeneralStreamClient(r.c, response, doneStr)
		r.SetFirstResponseTime(firstResponseTime)
	} else {
		var response *claude.ClaudeResponse
		response, err = chatProvider.CreateClaudeChat(r.claudeRequest)
		if err != nil {
			return
		}

		if r.heartbeat != nil {
			r.heartbeat.Stop()
		}

		openErr := responseJsonClient(r.c, response)

		if openErr != nil {
			err = openErr
		}
	}

<<<<<<< HEAD
	if err != nil {
		done = true
	}
	return
}

// 注意：convertVertexAIStreamToClaude 方法已被移除
// 现在直接使用 convertOpenAIStreamToClaude 方法，因为 VertexAI 已经将 Gemini 格式转换为 OpenAI 格式
=======
	return err, false
}
>>>>>>> 0ee6408a
<|MERGE_RESOLUTION|>--- conflicted
+++ resolved
@@ -1339,16 +1339,8 @@
 		}
 	}
 
-<<<<<<< HEAD
 	if err != nil {
 		done = true
 	}
 	return
-}
-
-// 注意：convertVertexAIStreamToClaude 方法已被移除
-// 现在直接使用 convertOpenAIStreamToClaude 方法，因为 VertexAI 已经将 Gemini 格式转换为 OpenAI 格式
-=======
-	return err, false
-}
->>>>>>> 0ee6408a
+}